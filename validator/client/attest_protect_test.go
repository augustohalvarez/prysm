--- conflicted
+++ resolved
@@ -12,8 +12,6 @@
 	mockSlasher "github.com/prysmaticlabs/prysm/validator/testing"
 )
 
-<<<<<<< HEAD
-=======
 func Test_slashableAttestationCheck(t *testing.T) {
 	config := &featureconfig.Flags{
 		SlasherProtection: true,
@@ -46,36 +44,6 @@
 	require.ErrorContains(t, failedPostAttSignExternalErr, err)
 	mockProtector.AllowAttestation = true
 	err = validator.slashableAttestationCheck(context.Background(), att, pubKey, [32]byte{})
-	require.NoError(t, err, "Expected allowed attestation not to throw error")
-}
-
->>>>>>> eeda9f18
-func Test_slashableAttestationCheck_Allowed(t *testing.T) {
-	config := &featureconfig.Flags{
-		SlasherProtection: false,
-	}
-	reset := featureconfig.InitWithReset(config)
-	defer reset()
-	validator, _, _, finish := setup(t)
-	defer finish()
-	att := &ethpb.IndexedAttestation{
-		AttestingIndices: []uint64{1, 2},
-		Data: &ethpb.AttestationData{
-			Slot:            5,
-			CommitteeIndex:  2,
-			BeaconBlockRoot: bytesutil.PadTo([]byte("great block"), 32),
-			Source: &ethpb.Checkpoint{
-				Epoch: 4,
-				Root:  bytesutil.PadTo([]byte("good source"), 32),
-			},
-			Target: &ethpb.Checkpoint{
-				Epoch: 10,
-				Root:  bytesutil.PadTo([]byte("good target"), 32),
-			},
-		},
-	}
-	fakePubkey := bytesutil.ToBytes48([]byte("eip3076TestCase"))
-	err := validator.slashableAttestationCheck(context.Background(), att, fakePubkey, [32]byte{})
 	require.NoError(t, err, "Expected allowed attestation not to throw error")
 }
 
