// Package node is the main process which handles the lifecycle of
// the runtime services in a validator client process, gracefully shutting
// everything down upon close.
package node

import (
	"context"
	"fmt"
	"os"
	"os/signal"
	"path/filepath"
	"strings"
	"sync"
	"syscall"

	"github.com/pkg/errors"
	"github.com/prysmaticlabs/prysm/shared"
	"github.com/prysmaticlabs/prysm/shared/backuputil"
	"github.com/prysmaticlabs/prysm/shared/cmd"
	"github.com/prysmaticlabs/prysm/shared/debug"
	"github.com/prysmaticlabs/prysm/shared/event"
	"github.com/prysmaticlabs/prysm/shared/featureconfig"
	"github.com/prysmaticlabs/prysm/shared/fileutil"
	"github.com/prysmaticlabs/prysm/shared/params"
	"github.com/prysmaticlabs/prysm/shared/prereq"
	"github.com/prysmaticlabs/prysm/shared/prometheus"
	"github.com/prysmaticlabs/prysm/shared/tracing"
	"github.com/prysmaticlabs/prysm/shared/version"
	"github.com/prysmaticlabs/prysm/validator/accounts/wallet"
	"github.com/prysmaticlabs/prysm/validator/client"
	"github.com/prysmaticlabs/prysm/validator/db/kv"
	"github.com/prysmaticlabs/prysm/validator/flags"
	g "github.com/prysmaticlabs/prysm/validator/graffiti"
	"github.com/prysmaticlabs/prysm/validator/keymanager"
	"github.com/prysmaticlabs/prysm/validator/keymanager/imported"
	"github.com/prysmaticlabs/prysm/validator/rpc"
	"github.com/prysmaticlabs/prysm/validator/rpc/gateway"
	slashingprotection "github.com/prysmaticlabs/prysm/validator/slashing-protection"
	"github.com/prysmaticlabs/prysm/validator/slashing-protection/iface"
	"github.com/sirupsen/logrus"
	"github.com/urfave/cli/v2"
)

// ValidatorClient defines an instance of an eth2 validator that manages
// the entire lifecycle of services attached to it participating in eth2.
type ValidatorClient struct {
	cliCtx            *cli.Context
	db                *kv.Store
	services          *shared.ServiceRegistry // Lifecycle and service store.
	lock              sync.RWMutex
	wallet            *wallet.Wallet
	walletInitialized *event.Feed
	stop              chan struct{} // Channel to wait for termination notifications.
}

// NewValidatorClient creates a new, Prysm validator client.
func NewValidatorClient(cliCtx *cli.Context) (*ValidatorClient, error) {
	if err := tracing.Setup(
		"validator", // service name
		cliCtx.String(cmd.TracingProcessNameFlag.Name),
		cliCtx.String(cmd.TracingEndpointFlag.Name),
		cliCtx.Float64(cmd.TraceSampleFractionFlag.Name),
		cliCtx.Bool(cmd.EnableTracingFlag.Name),
	); err != nil {
		return nil, err
	}

	verbosity := cliCtx.String(cmd.VerbosityFlag.Name)
	level, err := logrus.ParseLevel(verbosity)
	if err != nil {
		return nil, err
	}
	logrus.SetLevel(level)

	// Warn if user's platform is not supported
	prereq.WarnIfNotSupported(cliCtx.Context)

	registry := shared.NewServiceRegistry()
	ValidatorClient := &ValidatorClient{
		cliCtx:            cliCtx,
		services:          registry,
		walletInitialized: new(event.Feed),
		stop:              make(chan struct{}),
	}

	featureconfig.ConfigureValidator(cliCtx)
	cmd.ConfigureValidator(cliCtx)

	if cliCtx.IsSet(cmd.ChainConfigFileFlag.Name) {
		chainConfigFileName := cliCtx.String(cmd.ChainConfigFileFlag.Name)
		params.LoadChainConfigFile(chainConfigFileName)
	}

	// If the --web flag is enabled to administer the validator
	// client via a web portal, we start the validator client in a different way.
	if cliCtx.IsSet(flags.EnableWebFlag.Name) {
		log.Info("Enabling web portal to manage the validator client")
		if err := ValidatorClient.initializeForWeb(cliCtx); err != nil {
			return nil, err
		}
		return ValidatorClient, nil
	}

	if cliCtx.IsSet(cmd.ChainConfigFileFlag.Name) {
		chainConfigFileName := cliCtx.String(cmd.ChainConfigFileFlag.Name)
		params.LoadChainConfigFile(chainConfigFileName)
	}

	if err := ValidatorClient.initializeFromCLI(cliCtx); err != nil {
		return nil, err
	}

	return ValidatorClient, nil
}

// Start every service in the validator client.
func (s *ValidatorClient) Start() {
	s.lock.Lock()

	log.WithFields(logrus.Fields{
		"version": version.GetVersion(),
	}).Info("Starting validator node")

	s.services.StartAll()

	stop := s.stop
	s.lock.Unlock()

	go func() {
		sigc := make(chan os.Signal, 1)
		signal.Notify(sigc, syscall.SIGINT, syscall.SIGTERM)
		defer signal.Stop(sigc)
		<-sigc
		log.Info("Got interrupt, shutting down...")
		debug.Exit(s.cliCtx) // Ensure trace and CPU profile data are flushed.
		go s.Close()
		for i := 10; i > 0; i-- {
			<-sigc
			if i > 1 {
				log.WithField("times", i-1).Info("Already shutting down, interrupt more to panic.")
			}
		}
		panic("Panic closing the validator client")
	}()

	// Wait for stop channel to be closed.
	<-stop
}

// Close handles graceful shutdown of the system.
func (s *ValidatorClient) Close() {
	s.lock.Lock()
	defer s.lock.Unlock()

	s.services.StopAll()
	log.Info("Stopping Prysm validator")
	close(s.stop)
}

func (s *ValidatorClient) initializeFromCLI(cliCtx *cli.Context) error {
	var keyManager keymanager.IKeymanager
	var err error
	if cliCtx.IsSet(flags.InteropNumValidators.Name) {
		numValidatorKeys := cliCtx.Uint64(flags.InteropNumValidators.Name)
		offset := cliCtx.Uint64(flags.InteropStartIndex.Name)
		keyManager, err = imported.NewInteropKeymanager(cliCtx.Context, offset, numValidatorKeys)
		if err != nil {
			return errors.Wrap(err, "could not generate interop keys")
		}
	} else {
		// Read the wallet from the specified path.
		w, err := wallet.OpenWalletOrElseCli(cliCtx, func(cliCtx *cli.Context) (*wallet.Wallet, error) {
			return nil, wallet.ErrNoWalletFound
		})
		if err != nil {
			return errors.Wrap(err, "could not open wallet")
		}
		s.wallet = w
		log.WithFields(logrus.Fields{
			"wallet":          w.AccountsDir(),
			"keymanager-kind": w.KeymanagerKind().String(),
		}).Info("Opened validator wallet")
		keyManager, err = w.InitializeKeymanager(cliCtx.Context)
		if err != nil {
			return errors.Wrap(err, "could not read keymanager for wallet")
		}
	}
	dataDir := cliCtx.String(flags.WalletDirFlag.Name)
	if s.wallet != nil {
		dataDir = s.wallet.AccountsDir()
	}
	if cliCtx.String(cmd.DataDirFlag.Name) != cmd.DefaultDataDir() {
		dataDir = cliCtx.String(cmd.DataDirFlag.Name)
	}
	clearFlag := cliCtx.Bool(cmd.ClearDB.Name)
	forceClearFlag := cliCtx.Bool(cmd.ForceClearDB.Name)
	if clearFlag || forceClearFlag {
		if dataDir == "" && s.wallet != nil {
			dataDir = s.wallet.AccountsDir()
			if dataDir == "" {
				log.Fatal(
					"Could not determine your system's HOME path, please specify a --datadir you wish " +
						"to use for your validator data",
				)
			}

		}
		if err := clearDB(cliCtx.Context, dataDir, forceClearFlag); err != nil {
			return err
		}
	} else {
		dataFile := filepath.Join(dataDir, kv.ProtectionDbFileName)
		if !fileutil.FileExists(dataFile) {
			log.Warnf("Slashing protection file %s is missing.\n"+
				"If you changed your --wallet-dir or --datadir, please copy your previous \"validator.db\" file into your current --datadir.\n"+
				"Disregard this warning if this is the first time you are running this set of keys.", dataFile)
		}
	}
	log.WithField("databasePath", dataDir).Info("Checking DB")

	valDB, err := kv.NewKVStore(cliCtx.Context, dataDir, nil)
	if err != nil {
		return errors.Wrap(err, "could not initialize db")
	}
	s.db = valDB
<<<<<<< HEAD

	if err := valDB.RunMigrations(cliCtx.Context); err != nil {
		return errors.Wrap(err, "could not run database migrations")
=======
	if err := valDB.RunUpMigrations(cliCtx.Context); err != nil {
		return errors.Wrap(err, "could not run database migration")
>>>>>>> f89fd679
	}

	if !cliCtx.Bool(cmd.DisableMonitoringFlag.Name) {
		if err := s.registerPrometheusService(cliCtx); err != nil {
			return err
		}
	}
	if featureconfig.Get().SlasherProtection {
		if err := s.registerSlasherClientService(); err != nil {
			return err
		}
	}
	if err := s.registerClientService(keyManager); err != nil {
		return err
	}
	if cliCtx.Bool(flags.EnableRPCFlag.Name) {
		if err := s.registerRPCService(cliCtx, keyManager); err != nil {
			return err
		}
		if err := s.registerRPCGatewayService(cliCtx); err != nil {
			return err
		}
	}
	return nil
}

func (s *ValidatorClient) initializeForWeb(cliCtx *cli.Context) error {
	var keyManager keymanager.IKeymanager
	var err error
	walletDir := cliCtx.String(flags.WalletDirFlag.Name)
	defaultWalletPasswordFilePath := filepath.Join(walletDir, wallet.DefaultWalletPasswordFile)
	if fileutil.FileExists(defaultWalletPasswordFilePath) {
		if err := cliCtx.Set(flags.WalletPasswordFileFlag.Name, defaultWalletPasswordFilePath); err != nil {
			return errors.Wrap(err, "could not set default wallet password file path")
		}
	}
	// Read the wallet from the specified path.
	w, err := wallet.OpenWalletOrElseCli(cliCtx, func(cliCtx *cli.Context) (*wallet.Wallet, error) {
		return nil, nil
	})
	if err != nil {
		return errors.Wrap(err, "could not open wallet")
	}
	if w != nil {
		s.wallet = w
		log.WithFields(logrus.Fields{
			"wallet":          w.AccountsDir(),
			"keymanager-kind": w.KeymanagerKind().String(),
		}).Info("Opened validator wallet")
		keyManager, err = w.InitializeKeymanager(cliCtx.Context)
		if err != nil {
			return errors.Wrap(err, "could not read keymanager for wallet")
		}
	}
	dataDir := cliCtx.String(flags.WalletDirFlag.Name)
	if s.wallet != nil {
		dataDir = s.wallet.AccountsDir()
	}
	if cliCtx.String(cmd.DataDirFlag.Name) != cmd.DefaultDataDir() {
		dataDir = cliCtx.String(cmd.DataDirFlag.Name)
	}
	clearFlag := cliCtx.Bool(cmd.ClearDB.Name)
	forceClearFlag := cliCtx.Bool(cmd.ForceClearDB.Name)

	if clearFlag || forceClearFlag {
		if dataDir == "" {
			dataDir = cmd.DefaultDataDir()
			if dataDir == "" {
				log.Fatal(
					"Could not determine your system's HOME path, please specify a --datadir you wish " +
						"to use for your validator data",
				)
			}

		}
		if err := clearDB(cliCtx.Context, dataDir, forceClearFlag); err != nil {
			return err
		}
	}
	log.WithField("databasePath", dataDir).Info("Checking DB")
	valDB, err := kv.NewKVStore(cliCtx.Context, dataDir, make([][48]byte, 0))
	if err != nil {
		return errors.Wrap(err, "could not initialize db")
	}
	s.db = valDB
<<<<<<< HEAD

	if err := valDB.RunMigrations(cliCtx.Context); err != nil {
		return errors.Wrap(err, "could not run database migrations")
=======
	if err := valDB.RunUpMigrations(cliCtx.Context); err != nil {
		return errors.Wrap(err, "could not run database migration")
>>>>>>> f89fd679
	}

	if !cliCtx.Bool(cmd.DisableMonitoringFlag.Name) {
		if err := s.registerPrometheusService(cliCtx); err != nil {
			return err
		}
	}
	if featureconfig.Get().SlasherProtection {
		if err := s.registerSlasherClientService(); err != nil {
			return err
		}
	}
	if err := s.registerClientService(keyManager); err != nil {
		return err
	}
	if err := s.registerRPCService(cliCtx, keyManager); err != nil {
		return err
	}
	if err := s.registerRPCGatewayService(cliCtx); err != nil {
		return err
	}
	gatewayHost := cliCtx.String(flags.GRPCGatewayHost.Name)
	gatewayPort := cliCtx.Int(flags.GRPCGatewayPort.Name)
	webAddress := fmt.Sprintf("http://%s:%d", gatewayHost, gatewayPort)
	log.WithField("address", webAddress).Info(
		"Starting Prysm web UI on address, open in browser to access",
	)
	return nil
}

func (s *ValidatorClient) registerPrometheusService(cliCtx *cli.Context) error {
	var additionalHandlers []prometheus.Handler
	if cliCtx.IsSet(cmd.EnableBackupWebhookFlag.Name) {
		additionalHandlers = append(
			additionalHandlers,
			prometheus.Handler{
				Path:    "/db/backup",
				Handler: backuputil.BackupHandler(s.db, cliCtx.String(cmd.BackupWebhookOutputDir.Name)),
			},
		)
	}
	service := prometheus.NewService(
		fmt.Sprintf("%s:%d", s.cliCtx.String(cmd.MonitoringHostFlag.Name), s.cliCtx.Int(flags.MonitoringPortFlag.Name)),
		s.services,
		additionalHandlers...,
	)
	logrus.AddHook(prometheus.NewLogrusCollector())
	return s.services.RegisterService(service)
}

func (s *ValidatorClient) registerClientService(
	keyManager keymanager.IKeymanager,
) error {
	endpoint := s.cliCtx.String(flags.BeaconRPCProviderFlag.Name)
	dataDir := s.cliCtx.String(cmd.DataDirFlag.Name)
	logValidatorBalances := !s.cliCtx.Bool(flags.DisablePenaltyRewardLogFlag.Name)
	emitAccountMetrics := !s.cliCtx.Bool(flags.DisableAccountMetricsFlag.Name)
	cert := s.cliCtx.String(flags.CertFlag.Name)
	graffiti := s.cliCtx.String(flags.GraffitiFlag.Name)
	maxCallRecvMsgSize := s.cliCtx.Int(cmd.GrpcMaxCallRecvMsgSizeFlag.Name)
	grpcRetries := s.cliCtx.Uint(flags.GrpcRetriesFlag.Name)
	grpcRetryDelay := s.cliCtx.Duration(flags.GrpcRetryDelayFlag.Name)
	var sp *slashingprotection.Service
	var protector iface.Protector
	if err := s.services.FetchService(&sp); err == nil {
		protector = sp
	}

	gStruct := &g.Graffiti{}
	var err error
	if s.cliCtx.IsSet(flags.GraffitiFileFlag.Name) {
		n := s.cliCtx.String(flags.GraffitiFileFlag.Name)
		gStruct, err = g.ParseGraffitiFile(n)
		if err != nil {
			log.WithError(err).Warn("Could not parse graffiti file")
		}
	}

	v, err := client.NewValidatorService(s.cliCtx.Context, &client.Config{
		Endpoint:                   endpoint,
		DataDir:                    dataDir,
		KeyManager:                 keyManager,
		LogValidatorBalances:       logValidatorBalances,
		EmitAccountMetrics:         emitAccountMetrics,
		CertFlag:                   cert,
		GraffitiFlag:               graffiti,
		GrpcMaxCallRecvMsgSizeFlag: maxCallRecvMsgSize,
		GrpcRetriesFlag:            grpcRetries,
		GrpcRetryDelay:             grpcRetryDelay,
		GrpcHeadersFlag:            s.cliCtx.String(flags.GrpcHeadersFlag.Name),
		Protector:                  protector,
		ValDB:                      s.db,
		UseWeb:                     s.cliCtx.Bool(flags.EnableWebFlag.Name),
		WalletInitializedFeed:      s.walletInitialized,
		GraffitiStruct:             gStruct,
		LogDutyCountDown:           s.cliCtx.Bool(flags.EnableDutyCountDown.Name),
	})

	if err != nil {
		return errors.Wrap(err, "could not initialize client service")
	}
	return s.services.RegisterService(v)
}
func (s *ValidatorClient) registerSlasherClientService() error {
	endpoint := s.cliCtx.String(flags.SlasherRPCProviderFlag.Name)
	if endpoint == "" {
		return errors.New("external slasher feature flag is set but no slasher endpoint is configured")

	}
	cert := s.cliCtx.String(flags.SlasherCertFlag.Name)
	maxCallRecvMsgSize := s.cliCtx.Int(cmd.GrpcMaxCallRecvMsgSizeFlag.Name)
	grpcRetries := s.cliCtx.Uint(flags.GrpcRetriesFlag.Name)
	grpcRetryDelay := s.cliCtx.Duration(flags.GrpcRetryDelayFlag.Name)
	sp, err := slashingprotection.NewService(s.cliCtx.Context, &slashingprotection.Config{
		Endpoint:                   endpoint,
		CertFlag:                   cert,
		GrpcMaxCallRecvMsgSizeFlag: maxCallRecvMsgSize,
		GrpcRetriesFlag:            grpcRetries,
		GrpcRetryDelay:             grpcRetryDelay,
		GrpcHeadersFlag:            s.cliCtx.String(flags.GrpcHeadersFlag.Name),
	})
	if err != nil {
		return errors.Wrap(err, "could not initialize client service")
	}
	return s.services.RegisterService(sp)
}

func (s *ValidatorClient) registerRPCService(cliCtx *cli.Context, km keymanager.IKeymanager) error {
	var vs *client.ValidatorService
	if err := s.services.FetchService(&vs); err != nil {
		return err
	}
	validatorGatewayHost := cliCtx.String(flags.GRPCGatewayHost.Name)
	validatorGatewayPort := cliCtx.Int(flags.GRPCGatewayPort.Name)
	validatorMonitoringHost := cliCtx.String(cmd.MonitoringHostFlag.Name)
	validatorMonitoringPort := cliCtx.Int(flags.MonitoringPortFlag.Name)
	rpcHost := cliCtx.String(flags.RPCHost.Name)
	rpcPort := cliCtx.Int(flags.RPCPort.Name)
	nodeGatewayEndpoint := cliCtx.String(flags.BeaconRPCGatewayProviderFlag.Name)
	beaconClientEndpoint := cliCtx.String(flags.BeaconRPCProviderFlag.Name)
	maxCallRecvMsgSize := s.cliCtx.Int(cmd.GrpcMaxCallRecvMsgSizeFlag.Name)
	grpcRetries := s.cliCtx.Uint(flags.GrpcRetriesFlag.Name)
	grpcRetryDelay := s.cliCtx.Duration(flags.GrpcRetryDelayFlag.Name)
	walletDir := cliCtx.String(flags.WalletDirFlag.Name)
	grpcHeaders := s.cliCtx.String(flags.GrpcHeadersFlag.Name)
	clientCert := s.cliCtx.String(flags.CertFlag.Name)
	server := rpc.NewServer(cliCtx.Context, &rpc.Config{
		ValDB:                    s.db,
		Host:                     rpcHost,
		Port:                     fmt.Sprintf("%d", rpcPort),
		WalletInitializedFeed:    s.walletInitialized,
		ValidatorService:         vs,
		SyncChecker:              vs,
		GenesisFetcher:           vs,
		NodeGatewayEndpoint:      nodeGatewayEndpoint,
		WalletDir:                walletDir,
		Wallet:                   s.wallet,
		Keymanager:               km,
		ValidatorGatewayHost:     validatorGatewayHost,
		ValidatorGatewayPort:     validatorGatewayPort,
		ValidatorMonitoringHost:  validatorMonitoringHost,
		ValidatorMonitoringPort:  validatorMonitoringPort,
		BeaconClientEndpoint:     beaconClientEndpoint,
		ClientMaxCallRecvMsgSize: maxCallRecvMsgSize,
		ClientGrpcRetries:        grpcRetries,
		ClientGrpcRetryDelay:     grpcRetryDelay,
		ClientGrpcHeaders:        strings.Split(grpcHeaders, ","),
		ClientWithCert:           clientCert,
	})
	return s.services.RegisterService(server)
}

func (s *ValidatorClient) registerRPCGatewayService(cliCtx *cli.Context) error {
	gatewayHost := cliCtx.String(flags.GRPCGatewayHost.Name)
	if gatewayHost != flags.DefaultGatewayHost {
		log.WithField("web-host", gatewayHost).Warn(
			"You are using a non-default web host. Web traffic is served by HTTP, so be wary of " +
				"changing this parameter if you are exposing this host to the Internet!",
		)
	}
	gatewayPort := cliCtx.Int(flags.GRPCGatewayPort.Name)
	rpcHost := cliCtx.String(flags.RPCHost.Name)
	rpcPort := cliCtx.Int(flags.RPCPort.Name)
	rpcAddr := fmt.Sprintf("%s:%d", rpcHost, rpcPort)
	gatewayAddress := fmt.Sprintf("%s:%d", gatewayHost, gatewayPort)
	allowedOrigins := strings.Split(cliCtx.String(flags.GPRCGatewayCorsDomain.Name), ",")
	gatewaySrv := gateway.New(
		cliCtx.Context,
		rpcAddr,
		gatewayAddress,
		allowedOrigins,
	)
	return s.services.RegisterService(gatewaySrv)
}

func clearDB(ctx context.Context, dataDir string, force bool) error {
	var err error
	clearDBConfirmed := force

	if !force {
		actionText := "This will delete your validator's historical actions database stored in your data directory. " +
			"This may lead to potential slashing - do you want to proceed? (Y/N)"
		deniedText := "The historical actions database will not be deleted. No changes have been made."
		clearDBConfirmed, err = cmd.ConfirmAction(actionText, deniedText)
		if err != nil {
			return errors.Wrapf(err, "Could not clear DB in dir %s", dataDir)
		}
	}

	if clearDBConfirmed {
		valDB, err := kv.NewKVStore(ctx, dataDir, nil)
		if err != nil {
			return errors.Wrapf(err, "Could not create DB in dir %s", dataDir)
		}
		if err := valDB.Close(); err != nil {
			return errors.Wrapf(err, "could not close DB in dir %s", dataDir)
		}

		log.Warning("Removing database")
		if err := valDB.ClearDB(); err != nil {
			return errors.Wrapf(err, "Could not clear DB in dir %s", dataDir)
		}
	}

	return nil
}<|MERGE_RESOLUTION|>--- conflicted
+++ resolved
@@ -223,14 +223,8 @@
 		return errors.Wrap(err, "could not initialize db")
 	}
 	s.db = valDB
-<<<<<<< HEAD
-
-	if err := valDB.RunMigrations(cliCtx.Context); err != nil {
-		return errors.Wrap(err, "could not run database migrations")
-=======
 	if err := valDB.RunUpMigrations(cliCtx.Context); err != nil {
 		return errors.Wrap(err, "could not run database migration")
->>>>>>> f89fd679
 	}
 
 	if !cliCtx.Bool(cmd.DisableMonitoringFlag.Name) {
@@ -316,14 +310,8 @@
 		return errors.Wrap(err, "could not initialize db")
 	}
 	s.db = valDB
-<<<<<<< HEAD
-
-	if err := valDB.RunMigrations(cliCtx.Context); err != nil {
-		return errors.Wrap(err, "could not run database migrations")
-=======
 	if err := valDB.RunUpMigrations(cliCtx.Context); err != nil {
 		return errors.Wrap(err, "could not run database migration")
->>>>>>> f89fd679
 	}
 
 	if !cliCtx.Bool(cmd.DisableMonitoringFlag.Name) {
