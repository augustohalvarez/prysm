package interchangeformat

import (
	"bytes"
	"context"
	"encoding/hex"
	"encoding/json"
	"fmt"
	"reflect"
	"strconv"
	"testing"

	"github.com/prysmaticlabs/prysm/shared/bls"
	"github.com/prysmaticlabs/prysm/shared/bytesutil"
	"github.com/prysmaticlabs/prysm/shared/hashutil"
	"github.com/prysmaticlabs/prysm/shared/params"
	"github.com/prysmaticlabs/prysm/shared/rand"
	"github.com/prysmaticlabs/prysm/shared/testutil/assert"
	"github.com/prysmaticlabs/prysm/shared/testutil/require"
	"github.com/prysmaticlabs/prysm/validator/db/kv"
	dbtest "github.com/prysmaticlabs/prysm/validator/db/testing"
	attestinghistory "github.com/prysmaticlabs/prysm/validator/slashing-protection/local/attesting-history"
	logTest "github.com/sirupsen/logrus/hooks/test"
)

func TestStore_ImportInterchangeData_BadJSON(t *testing.T) {
	ctx := context.Background()
	validatorDB := dbtest.SetupDB(t, nil)

	buf := bytes.NewBuffer([]byte("helloworld"))
	err := ImportStandardProtectionJSON(ctx, validatorDB, buf)
	require.ErrorContains(t, "could not unmarshal slashing protection JSON file", err)
}

func TestStore_ImportInterchangeData_NilData_FailsSilently(t *testing.T) {
	hook := logTest.NewGlobal()
	ctx := context.Background()
	validatorDB := dbtest.SetupDB(t, nil)

	interchangeJSON := &EIPSlashingProtectionFormat{}
	encoded, err := json.Marshal(interchangeJSON)
	require.NoError(t, err)

	buf := bytes.NewBuffer(encoded)
	err = ImportStandardProtectionJSON(ctx, validatorDB, buf)
	require.NoError(t, err)
	require.LogsContain(t, hook, "No slashing protection data to import")
}

func TestStore_ImportInterchangeData_BadFormat_PreventsDBWrites(t *testing.T) {
	ctx := context.Background()
	numValidators := 10
	publicKeys := createRandomPubKeys(t, numValidators)
	validatorDB := dbtest.SetupDB(t, publicKeys)
	minSlot := uint64(10)

	// First we setup some mock attesting and proposal histories and create a mock
	// standard slashing protection format JSON struct.
<<<<<<< HEAD
	attestingHistory, proposalHistory := mockAttestingAndProposalHistories(t, numValidators, minSlot)
	standardProtectionFormat := mockSlashingProtectionJSON(t, publicKeys, attestingHistory, proposalHistory, minSlot)
=======
	attHistory, proposalHistory := mockAttestingAndProposalHistories(t, numValidators)
	standardProtectionFormat := mockSlashingProtectionJSON(t, publicKeys, attHistory, proposalHistory)
>>>>>>> 732638aa

	// We replace a slot of one of the blocks with junk data.
	standardProtectionFormat.Data[0].SignedBlocks[0].Slot = "BadSlot"

	// We encode the standard slashing protection struct into a JSON format.
	blob, err := json.Marshal(standardProtectionFormat)
	require.NoError(t, err)
	buf := bytes.NewBuffer(blob)

	// Next, we attempt to import it into our validator database and check that
	// we obtain an error during the import process.
	err = ImportStandardProtectionJSON(ctx, validatorDB, buf)
	assert.NotNil(t, err)

	// Next, we attempt to retrieve the attesting and proposals histories from our database and
	// verify nothing was saved to the DB. If there is an error in the import process, we need to make
	// sure writing is an atomic operation: either the import succeeds and saves the slashing protection
	// data to our DB, or it does not.
	receivedAttestingHistory, err := validatorDB.AttestationHistoryForPubKeys(ctx, publicKeys)
	require.NoError(t, err)
	for i := 0; i < len(publicKeys); i++ {
		defaultAttestingHistory := attestinghistory.New(0)
		require.DeepEqual(
			t,
			defaultAttestingHistory,
			receivedAttestingHistory[publicKeys[i]],
			"Imported attestation protection history is different than the empty default",
		)
		proposals := proposalHistory[i].Proposals
		for _, proposal := range proposals {
			receivedProposalSigningRoot, _, err := validatorDB.ProposalHistoryForSlot(ctx, publicKeys[i][:], proposal.Slot)
			require.NoError(t, err)
			require.Equal(
				t,
				true,
				receivedProposalSigningRoot == nil,
			)
		}
	}
}

func TestStore_ImportInterchangeData_OK(t *testing.T) {
	ctx := context.Background()
	numValidators := 10
	publicKeys := createRandomPubKeys(t, numValidators)
	validatorDB := dbtest.SetupDB(t, publicKeys)
	minSlot := uint64(10)

	// First we setup some mock attesting and proposal histories and create a mock
	// standard slashing protection format JSON struct.
	attestingHistory, proposalHistory := mockAttestingAndProposalHistories(t, numValidators, minSlot)
	standardProtectionFormat := mockSlashingProtectionJSON(t, publicKeys, attestingHistory, proposalHistory, minSlot)

	// We encode the standard slashing protection struct into a JSON format.
	blob, err := json.Marshal(standardProtectionFormat)
	require.NoError(t, err)
	buf := bytes.NewBuffer(blob)

	// Next, we attempt to import it into our validator database.
	err = ImportStandardProtectionJSON(ctx, validatorDB, buf)
	require.NoError(t, err)

	// Next, we attempt to retrieve the attesting and proposals histories from our database and
	// verify those indeed match the originally generated mock histories.
	receivedAttestingHistory, err := validatorDB.AttestationHistoryForPubKeys(ctx, publicKeys)
	require.NoError(t, err)
	for i := 0; i < len(publicKeys); i++ {
		require.DeepEqual(
			t,
			attestingHistory[i],
			receivedAttestingHistory[publicKeys[i]],
			"We should have stored any attesting history",
		)
		proposals := proposalHistory[i].Proposals
		for _, proposal := range proposals {
			receivedProposalSigningRoot, minimalSlot, err := validatorDB.ProposalHistoryForSlot(ctx, publicKeys[i][:], proposal.Slot)
			require.NoError(t, err)
			require.DeepEqual(
				t,
				proposal.SigningRoot,
				receivedProposalSigningRoot,
				"Imported proposals are different then the generated ones for slot %d public key %#x", proposal.Slot, publicKeys[i][:],
			)
			require.Equal(
				t, minSlot, minimalSlot,
				proposal.SigningRoot,
				"Minimal proposal slot was not set right",
			)
		}
	}
}

func Test_validateMetadata(t *testing.T) {
	goodRoot := [32]byte{1}
	goodStr := make([]byte, hex.EncodedLen(len(goodRoot)))
	hex.Encode(goodStr, goodRoot[:])
	tests := []struct {
		name                   string
		interchangeJSON        *EIPSlashingProtectionFormat
		dbGenesisValidatorRoot []byte
		wantErr                bool
		wantFatal              string
	}{
		{
			name: "Incorrect version for EIP format should fail",
			interchangeJSON: &EIPSlashingProtectionFormat{
				Metadata: struct {
					InterchangeFormatVersion string `json:"interchange_format_version"`
					GenesisValidatorsRoot    string `json:"genesis_validators_root"`
				}{
					InterchangeFormatVersion: "1",
					GenesisValidatorsRoot:    string(goodStr),
				},
			},
			wantErr: true,
		},
		{
			name: "Junk data for version should fail",
			interchangeJSON: &EIPSlashingProtectionFormat{
				Metadata: struct {
					InterchangeFormatVersion string `json:"interchange_format_version"`
					GenesisValidatorsRoot    string `json:"genesis_validators_root"`
				}{
					InterchangeFormatVersion: "asdljas$d",
					GenesisValidatorsRoot:    string(goodStr),
				},
			},
			wantErr: true,
		},
		{
			name: "Proper version field should pass",
			interchangeJSON: &EIPSlashingProtectionFormat{
				Metadata: struct {
					InterchangeFormatVersion string `json:"interchange_format_version"`
					GenesisValidatorsRoot    string `json:"genesis_validators_root"`
				}{
					InterchangeFormatVersion: INTERCHANGE_FORMAT_VERSION,
					GenesisValidatorsRoot:    string(goodStr),
				},
			},
			wantErr: false,
		},
	}
	for _, tt := range tests {
		t.Run(tt.name, func(t *testing.T) {
			validatorDB := dbtest.SetupDB(t, nil)
			ctx := context.Background()
			if err := validateMetadata(ctx, validatorDB, tt.interchangeJSON); (err != nil) != tt.wantErr {
				t.Errorf("validateMetadata() error = %v, wantErr %v", err, tt.wantErr)
			}

		})
	}
}

func Test_validateMetadataGenesisValidatorRoot(t *testing.T) {
	goodRoot := [32]byte{1}
	goodStr := make([]byte, hex.EncodedLen(len(goodRoot)))
	hex.Encode(goodStr, goodRoot[:])
	secondRoot := [32]byte{2}
	secondStr := make([]byte, hex.EncodedLen(len(secondRoot)))
	hex.Encode(secondStr, secondRoot[:])

	tests := []struct {
		name                   string
		interchangeJSON        *EIPSlashingProtectionFormat
		dbGenesisValidatorRoot []byte
		wantErr                bool
	}{
		{
			name: "Same genesis roots should not fail",
			interchangeJSON: &EIPSlashingProtectionFormat{
				Metadata: struct {
					InterchangeFormatVersion string `json:"interchange_format_version"`
					GenesisValidatorsRoot    string `json:"genesis_validators_root"`
				}{
					InterchangeFormatVersion: INTERCHANGE_FORMAT_VERSION,
					GenesisValidatorsRoot:    string(goodStr),
				},
			},
			dbGenesisValidatorRoot: goodRoot[:],
			wantErr:                false,
		},
		{
			name: "Different genesis roots should not fail",
			interchangeJSON: &EIPSlashingProtectionFormat{
				Metadata: struct {
					InterchangeFormatVersion string `json:"interchange_format_version"`
					GenesisValidatorsRoot    string `json:"genesis_validators_root"`
				}{
					InterchangeFormatVersion: INTERCHANGE_FORMAT_VERSION,
					GenesisValidatorsRoot:    string(secondStr),
				},
			},
			dbGenesisValidatorRoot: goodRoot[:],
			wantErr:                true,
		},
	}
	for _, tt := range tests {
		t.Run(tt.name, func(t *testing.T) {
			validatorDB := dbtest.SetupDB(t, nil)
			ctx := context.Background()
			require.NoError(t, validatorDB.SaveGenesisValidatorsRoot(ctx, tt.dbGenesisValidatorRoot))
			err := validateMetadata(ctx, validatorDB, tt.interchangeJSON)
			if tt.wantErr {
				require.ErrorContains(t, "genesis validator root doesnt match the one that is stored", err)
			} else {
				require.NoError(t, err)
			}

		})
	}
}

func Test_parseUniqueSignedBlocksByPubKey(t *testing.T) {
	numValidators := 4
	pubKeys := createRandomPubKeys(t, numValidators)
	roots := createRandomRoots(t, numValidators)
	tests := []struct {
		name    string
		data    []*ProtectionData
		want    map[[48]byte][]*SignedBlock
		wantErr bool
	}{
		{
			name: "nil values are skipped",
			data: []*ProtectionData{
				{
					Pubkey: fmt.Sprintf("%x", pubKeys[0]),
					SignedBlocks: []*SignedBlock{
						{
							Slot:        "1",
							SigningRoot: fmt.Sprintf("%x", roots[0]),
						},
						nil,
					},
				},
				{
					Pubkey: fmt.Sprintf("%x", pubKeys[0]),
					SignedBlocks: []*SignedBlock{
						{
							Slot:        "3",
							SigningRoot: fmt.Sprintf("%x", roots[2]),
						},
					},
				},
			},
			want: map[[48]byte][]*SignedBlock{
				pubKeys[0]: {
					{
						Slot:        "1",
						SigningRoot: fmt.Sprintf("%x", roots[0]),
					},
					{
						Slot:        "3",
						SigningRoot: fmt.Sprintf("%x", roots[2]),
					},
				},
			},
		},
		{
			name: "same blocks but different public keys are parsed correctly",
			data: []*ProtectionData{
				{
					Pubkey: fmt.Sprintf("%x", pubKeys[0]),
					SignedBlocks: []*SignedBlock{
						{
							Slot:        "1",
							SigningRoot: fmt.Sprintf("%x", roots[0]),
						},
						{
							Slot:        "2",
							SigningRoot: fmt.Sprintf("%x", roots[1]),
						},
					},
				},
				{
					Pubkey: fmt.Sprintf("%x", pubKeys[1]),
					SignedBlocks: []*SignedBlock{
						{
							Slot:        "1",
							SigningRoot: fmt.Sprintf("%x", roots[0]),
						},
						{
							Slot:        "2",
							SigningRoot: fmt.Sprintf("%x", roots[1]),
						},
					},
				},
			},
			want: map[[48]byte][]*SignedBlock{
				pubKeys[0]: {
					{
						Slot:        "1",
						SigningRoot: fmt.Sprintf("%x", roots[0]),
					},
					{
						Slot:        "2",
						SigningRoot: fmt.Sprintf("%x", roots[1]),
					},
				},
				pubKeys[1]: {
					{
						Slot:        "1",
						SigningRoot: fmt.Sprintf("%x", roots[0]),
					},
					{
						Slot:        "2",
						SigningRoot: fmt.Sprintf("%x", roots[1]),
					},
				},
			},
		},
		{
			name: "disjoint sets of signed blocks by the same public key are parsed correctly",
			data: []*ProtectionData{
				{
					Pubkey: fmt.Sprintf("%x", pubKeys[0]),
					SignedBlocks: []*SignedBlock{
						{
							Slot:        "1",
							SigningRoot: fmt.Sprintf("%x", roots[0]),
						},
						{
							Slot:        "2",
							SigningRoot: fmt.Sprintf("%x", roots[1]),
						},
					},
				},
				{
					Pubkey: fmt.Sprintf("%x", pubKeys[0]),
					SignedBlocks: []*SignedBlock{
						{
							Slot:        "3",
							SigningRoot: fmt.Sprintf("%x", roots[2]),
						},
					},
				},
			},
			want: map[[48]byte][]*SignedBlock{
				pubKeys[0]: {
					{
						Slot:        "1",
						SigningRoot: fmt.Sprintf("%x", roots[0]),
					},
					{
						Slot:        "2",
						SigningRoot: fmt.Sprintf("%x", roots[1]),
					},
					{
						Slot:        "3",
						SigningRoot: fmt.Sprintf("%x", roots[2]),
					},
				},
			},
		},
		{
			name: "full duplicate entries are uniquely parsed",
			data: []*ProtectionData{
				{
					Pubkey: fmt.Sprintf("%x", pubKeys[0]),
					SignedBlocks: []*SignedBlock{
						{
							Slot:        "1",
							SigningRoot: fmt.Sprintf("%x", roots[0]),
						},
					},
				},
				{
					Pubkey: fmt.Sprintf("%x", pubKeys[0]),
					SignedBlocks: []*SignedBlock{
						{
							Slot:        "1",
							SigningRoot: fmt.Sprintf("%x", roots[0]),
						},
					},
				},
			},
			want: map[[48]byte][]*SignedBlock{
				pubKeys[0]: {
					{
						Slot:        "1",
						SigningRoot: fmt.Sprintf("%x", roots[0]),
					},
				},
			},
		},
		{
			name: "intersecting duplicate public key entries are handled properly",
			data: []*ProtectionData{
				{
					Pubkey: fmt.Sprintf("%x", pubKeys[0]),
					SignedBlocks: []*SignedBlock{
						{
							Slot:        "1",
							SigningRoot: fmt.Sprintf("%x", roots[0]),
						},
						{
							Slot:        "2",
							SigningRoot: fmt.Sprintf("%x", roots[1]),
						},
					},
				},
				{
					Pubkey: fmt.Sprintf("%x", pubKeys[0]),
					SignedBlocks: []*SignedBlock{
						{
							Slot:        "2",
							SigningRoot: fmt.Sprintf("%x", roots[1]),
						},
						{
							Slot:        "3",
							SigningRoot: fmt.Sprintf("%x", roots[2]),
						},
					},
				},
			},
			want: map[[48]byte][]*SignedBlock{
				pubKeys[0]: {
					{
						Slot:        "1",
						SigningRoot: fmt.Sprintf("%x", roots[0]),
					},
					{
						Slot:        "2",
						SigningRoot: fmt.Sprintf("%x", roots[1]),
					},
					{
						Slot:        "3",
						SigningRoot: fmt.Sprintf("%x", roots[2]),
					},
				},
			},
		},
	}
	for _, tt := range tests {
		t.Run(tt.name, func(t *testing.T) {
			got, err := parseUniqueSignedBlocksByPubKey(tt.data)
			if (err != nil) != tt.wantErr {
				t.Errorf("parseUniqueSignedBlocksByPubKey() error = %v, wantErr %v", err, tt.wantErr)
				return
			}
			if !reflect.DeepEqual(got, tt.want) {
				t.Errorf("parseUniqueSignedBlocksByPubKey() got = %v, want %v", got, tt.want)
			}
		})
	}
}

func Test_parseUniqueSignedAttestationsByPubKey(t *testing.T) {
	numValidators := 4
	pubKeys := createRandomPubKeys(t, numValidators)
	roots := createRandomRoots(t, numValidators)
	tests := []struct {
		name    string
		data    []*ProtectionData
		want    map[[48]byte][]*SignedAttestation
		wantErr bool
	}{
		{
			name: "nil values are skipped",
			data: []*ProtectionData{
				{
					Pubkey: fmt.Sprintf("%x", pubKeys[0]),
					SignedAttestations: []*SignedAttestation{
						{
							SourceEpoch: "1",
							TargetEpoch: "3",
							SigningRoot: fmt.Sprintf("%x", roots[0]),
						},
						nil,
					},
				},
				{
					Pubkey: fmt.Sprintf("%x", pubKeys[0]),
					SignedAttestations: []*SignedAttestation{
						{
							SourceEpoch: "3",
							TargetEpoch: "5",
							SigningRoot: fmt.Sprintf("%x", roots[2]),
						},
					},
				},
			},
			want: map[[48]byte][]*SignedAttestation{
				pubKeys[0]: {
					{
						SourceEpoch: "1",
						TargetEpoch: "3",
						SigningRoot: fmt.Sprintf("%x", roots[0]),
					},
					{
						SourceEpoch: "3",
						TargetEpoch: "5",
						SigningRoot: fmt.Sprintf("%x", roots[2]),
					},
				},
			},
		},
		{
			name: "same blocks but different public keys are parsed correctly",
			data: []*ProtectionData{
				{
					Pubkey: fmt.Sprintf("%x", pubKeys[0]),
					SignedAttestations: []*SignedAttestation{
						{
							SourceEpoch: "1",
							SigningRoot: fmt.Sprintf("%x", roots[0]),
						},
						{
							SourceEpoch: "2",
							SigningRoot: fmt.Sprintf("%x", roots[1]),
						},
					},
				},
				{
					Pubkey: fmt.Sprintf("%x", pubKeys[1]),
					SignedAttestations: []*SignedAttestation{
						{
							SourceEpoch: "1",
							SigningRoot: fmt.Sprintf("%x", roots[0]),
						},
						{
							SourceEpoch: "2",
							SigningRoot: fmt.Sprintf("%x", roots[1]),
						},
					},
				},
			},
			want: map[[48]byte][]*SignedAttestation{
				pubKeys[0]: {
					{
						SourceEpoch: "1",
						SigningRoot: fmt.Sprintf("%x", roots[0]),
					},
					{
						SourceEpoch: "2",
						SigningRoot: fmt.Sprintf("%x", roots[1]),
					},
				},
				pubKeys[1]: {
					{
						SourceEpoch: "1",
						SigningRoot: fmt.Sprintf("%x", roots[0]),
					},
					{
						SourceEpoch: "2",
						SigningRoot: fmt.Sprintf("%x", roots[1]),
					},
				},
			},
		},
		{
			name: "disjoint sets of signed blocks by the same public key are parsed correctly",
			data: []*ProtectionData{
				{
					Pubkey: fmt.Sprintf("%x", pubKeys[0]),
					SignedAttestations: []*SignedAttestation{
						{
							SourceEpoch: "1",
							TargetEpoch: "3",
							SigningRoot: fmt.Sprintf("%x", roots[0]),
						},
						{
							SourceEpoch: "2",
							TargetEpoch: "4",
							SigningRoot: fmt.Sprintf("%x", roots[1]),
						},
					},
				},
				{
					Pubkey: fmt.Sprintf("%x", pubKeys[0]),
					SignedAttestations: []*SignedAttestation{
						{
							SourceEpoch: "3",
							TargetEpoch: "5",
							SigningRoot: fmt.Sprintf("%x", roots[2]),
						},
					},
				},
			},
			want: map[[48]byte][]*SignedAttestation{
				pubKeys[0]: {
					{
						SourceEpoch: "1",
						TargetEpoch: "3",
						SigningRoot: fmt.Sprintf("%x", roots[0]),
					},
					{
						SourceEpoch: "2",
						TargetEpoch: "4",
						SigningRoot: fmt.Sprintf("%x", roots[1]),
					},
					{
						SourceEpoch: "3",
						TargetEpoch: "5",
						SigningRoot: fmt.Sprintf("%x", roots[2]),
					},
				},
			},
		},
		{
			name: "full duplicate entries are uniquely parsed",
			data: []*ProtectionData{
				{
					Pubkey: fmt.Sprintf("%x", pubKeys[0]),
					SignedAttestations: []*SignedAttestation{
						{
							SourceEpoch: "1",
							SigningRoot: fmt.Sprintf("%x", roots[0]),
						},
					},
				},
				{
					Pubkey: fmt.Sprintf("%x", pubKeys[0]),
					SignedAttestations: []*SignedAttestation{
						{
							SourceEpoch: "1",
							SigningRoot: fmt.Sprintf("%x", roots[0]),
						},
					},
				},
			},
			want: map[[48]byte][]*SignedAttestation{
				pubKeys[0]: {
					{
						SourceEpoch: "1",
						SigningRoot: fmt.Sprintf("%x", roots[0]),
					},
				},
			},
		},
		{
			name: "intersecting duplicate public key entries are handled properly",
			data: []*ProtectionData{
				{
					Pubkey: fmt.Sprintf("%x", pubKeys[0]),
					SignedAttestations: []*SignedAttestation{
						{
							SourceEpoch: "1",
							SigningRoot: fmt.Sprintf("%x", roots[0]),
						},
						{
							SourceEpoch: "2",
							SigningRoot: fmt.Sprintf("%x", roots[1]),
						},
					},
				},
				{
					Pubkey: fmt.Sprintf("%x", pubKeys[0]),
					SignedAttestations: []*SignedAttestation{
						{
							SourceEpoch: "2",
							SigningRoot: fmt.Sprintf("%x", roots[1]),
						},
						{
							SourceEpoch: "3",
							SigningRoot: fmt.Sprintf("%x", roots[2]),
						},
					},
				},
			},
			want: map[[48]byte][]*SignedAttestation{
				pubKeys[0]: {
					{
						SourceEpoch: "1",
						SigningRoot: fmt.Sprintf("%x", roots[0]),
					},
					{
						SourceEpoch: "2",
						SigningRoot: fmt.Sprintf("%x", roots[1]),
					},
					{
						SourceEpoch: "3",
						SigningRoot: fmt.Sprintf("%x", roots[2]),
					},
				},
			},
		},
	}
	for _, tt := range tests {
		t.Run(tt.name, func(t *testing.T) {
			got, err := parseUniqueSignedAttestationsByPubKey(tt.data)
			if (err != nil) != tt.wantErr {
				t.Errorf("parseUniqueSignedAttestationsByPubKey() error = %v, wantErr %v", err, tt.wantErr)
				return
			}
			if !reflect.DeepEqual(got, tt.want) {
				t.Errorf("parseUniqueSignedAttestationsByPubKey() got = %v, want %v", got, tt.want)
			}
		})
	}
}

func mockSlashingProtectionJSON(
	t *testing.T,
	publicKeys [][48]byte,
	attestingHistories []attestinghistory.History,
	proposalHistories []kv.ProposalHistoryForPubkey,
	minSlot uint64,
) *EIPSlashingProtectionFormat {
	standardProtectionFormat := &EIPSlashingProtectionFormat{}
	standardProtectionFormat.Metadata.GenesisValidatorsRoot = hex.EncodeToString(bytesutil.PadTo([]byte{32}, 32))
	standardProtectionFormat.Metadata.InterchangeFormatVersion = "5"
	for i := 0; i < len(publicKeys); i++ {
		data := &ProtectionData{
			Pubkey: hex.EncodeToString(publicKeys[i][:]),
		}
		highestEpochWritten, err := attestinghistory.GetLatestEpochWritten(attestingHistories[i])
		require.NoError(t, err)
		for target := uint64(0); target <= highestEpochWritten; target++ {
			historicalAtt, err := attestinghistory.HistoricalAttestationAtTargetEpoch(attestingHistories[i], target)
			require.NoError(t, err)
			data.SignedAttestations = append(data.SignedAttestations, &SignedAttestation{
				TargetEpoch: strconv.FormatUint(target, 10),
				SourceEpoch: strconv.FormatUint(historicalAtt.Source, 10),
				SigningRoot: hex.EncodeToString(historicalAtt.SigningRoot),
			})
		}
		for target := uint64(0); target <= highestEpochWritten-minSlot; target++ {
			proposal := proposalHistories[i].Proposals[target]
			block := &SignedBlock{
				Slot:        strconv.FormatUint(proposal.Slot, 10),
				SigningRoot: hex.EncodeToString(proposal.SigningRoot),
			}
			data.SignedBlocks = append(data.SignedBlocks, block)

		}
		standardProtectionFormat.Data = append(standardProtectionFormat.Data, data)
	}
	return standardProtectionFormat
}

<<<<<<< HEAD
func mockAttestingAndProposalHistories(t *testing.T, numValidators int, minSlot uint64) ([]kv.EncHistoryData, []kv.ProposalHistoryForPubkey) {
=======
func mockAttestingAndProposalHistories(
	t *testing.T, numValidators int,
) ([]attestinghistory.History, []kv.ProposalHistoryForPubkey) {
>>>>>>> 732638aa
	// deduplicate and transform them into our internal format.
	attData := make([]attestinghistory.History, numValidators)
	proposalData := make([]kv.ProposalHistoryForPubkey, numValidators)
	gen := rand.NewGenerator()
	for v := 0; v < numValidators; v++ {
		var err error
<<<<<<< HEAD
		latestTarget := uint64(gen.Intn(int(params.BeaconConfig().WeakSubjectivityPeriod)/100)) + minSlot
		hd := kv.NewAttestationHistoryArray(uint64(latestTarget))
=======
		latestTarget := gen.Intn(int(params.BeaconConfig().WeakSubjectivityPeriod) / 100)
		hd := attestinghistory.New(uint64(latestTarget))
>>>>>>> 732638aa
		proposals := make([]kv.Proposal, 0)
		for i := minSlot; i < latestTarget; i++ {
			signingRoot := [32]byte{}
			signingRootStr := fmt.Sprintf("%d", i)
			copy(signingRoot[:], signingRootStr)
			historyData := &attestinghistory.HistoricalAttestation{
				Source:      uint64(gen.Intn(100000)),
				SigningRoot: signingRoot[:],
				Target:      uint64(i),
			}
<<<<<<< HEAD
			hd, err = hd.SetTargetData(ctx, i, historyData)
=======
			newHist, err := attestinghistory.MarkAsAttested(hd, historyData)
>>>>>>> 732638aa
			require.NoError(t, err)
			hd = newHist
		}
		for i := minSlot; i <= latestTarget; i++ {
			signingRoot := [32]byte{}
			signingRootStr := fmt.Sprintf("%d", i)
			copy(signingRoot[:], signingRootStr)
			proposals = append(proposals, kv.Proposal{
				Slot:        i,
				SigningRoot: signingRoot[:],
			})
		}
		proposalData[v] = kv.ProposalHistoryForPubkey{Proposals: proposals}
		newHist, err := attestinghistory.SetLatestEpochWritten(hd, uint64(latestTarget))
		require.NoError(t, err)
		attData[v] = newHist
	}
	return attData, proposalData
}

func createRandomPubKeys(t *testing.T, numValidators int) [][48]byte {
	pubKeys := make([][48]byte, numValidators)
	for i := 0; i < numValidators; i++ {
		randKey, err := bls.RandKey()
		require.NoError(t, err)
		copy(pubKeys[i][:], randKey.PublicKey().Marshal())
	}
	return pubKeys
}

func createRandomRoots(t *testing.T, numRoots int) [][32]byte {
	roots := make([][32]byte, numRoots)
	for i := 0; i < numRoots; i++ {
		roots[i] = hashutil.Hash([]byte(fmt.Sprintf("%d", i)))
	}
	return roots
}<|MERGE_RESOLUTION|>--- conflicted
+++ resolved
@@ -56,13 +56,8 @@
 
 	// First we setup some mock attesting and proposal histories and create a mock
 	// standard slashing protection format JSON struct.
-<<<<<<< HEAD
-	attestingHistory, proposalHistory := mockAttestingAndProposalHistories(t, numValidators, minSlot)
-	standardProtectionFormat := mockSlashingProtectionJSON(t, publicKeys, attestingHistory, proposalHistory, minSlot)
-=======
-	attHistory, proposalHistory := mockAttestingAndProposalHistories(t, numValidators)
-	standardProtectionFormat := mockSlashingProtectionJSON(t, publicKeys, attHistory, proposalHistory)
->>>>>>> 732638aa
+	attHistory, proposalHistory := mockAttestingAndProposalHistories(t, numValidators, minSlot)
+	standardProtectionFormat := mockSlashingProtectionJSON(t, publicKeys, attHistory, proposalHistory, minSlot)
 
 	// We replace a slot of one of the blocks with junk data.
 	standardProtectionFormat.Data[0].SignedBlocks[0].Slot = "BadSlot"
@@ -796,26 +791,17 @@
 	return standardProtectionFormat
 }
 
-<<<<<<< HEAD
-func mockAttestingAndProposalHistories(t *testing.T, numValidators int, minSlot uint64) ([]kv.EncHistoryData, []kv.ProposalHistoryForPubkey) {
-=======
 func mockAttestingAndProposalHistories(
-	t *testing.T, numValidators int,
+	t *testing.T, numValidators int, minSlot uint64,
 ) ([]attestinghistory.History, []kv.ProposalHistoryForPubkey) {
->>>>>>> 732638aa
 	// deduplicate and transform them into our internal format.
 	attData := make([]attestinghistory.History, numValidators)
 	proposalData := make([]kv.ProposalHistoryForPubkey, numValidators)
 	gen := rand.NewGenerator()
 	for v := 0; v < numValidators; v++ {
 		var err error
-<<<<<<< HEAD
 		latestTarget := uint64(gen.Intn(int(params.BeaconConfig().WeakSubjectivityPeriod)/100)) + minSlot
-		hd := kv.NewAttestationHistoryArray(uint64(latestTarget))
-=======
-		latestTarget := gen.Intn(int(params.BeaconConfig().WeakSubjectivityPeriod) / 100)
-		hd := attestinghistory.New(uint64(latestTarget))
->>>>>>> 732638aa
+		hd := attestinghistory.New(latestTarget)
 		proposals := make([]kv.Proposal, 0)
 		for i := minSlot; i < latestTarget; i++ {
 			signingRoot := [32]byte{}
@@ -824,13 +810,9 @@
 			historyData := &attestinghistory.HistoricalAttestation{
 				Source:      uint64(gen.Intn(100000)),
 				SigningRoot: signingRoot[:],
-				Target:      uint64(i),
+				Target:      i,
 			}
-<<<<<<< HEAD
-			hd, err = hd.SetTargetData(ctx, i, historyData)
-=======
 			newHist, err := attestinghistory.MarkAsAttested(hd, historyData)
->>>>>>> 732638aa
 			require.NoError(t, err)
 			hd = newHist
 		}
@@ -844,7 +826,7 @@
 			})
 		}
 		proposalData[v] = kv.ProposalHistoryForPubkey{Proposals: proposals}
-		newHist, err := attestinghistory.SetLatestEpochWritten(hd, uint64(latestTarget))
+		newHist, err := attestinghistory.SetLatestEpochWritten(hd, latestTarget)
 		require.NoError(t, err)
 		attData[v] = newHist
 	}
