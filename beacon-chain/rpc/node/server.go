--- conflicted
+++ resolved
@@ -31,12 +31,8 @@
 // providing RPC endpoints for verifying a beacon node's sync status, genesis and
 // version information, and services the node implements and runs.
 type Server struct {
-<<<<<<< HEAD
-=======
 	LogsStreamer         logutil.Streamer
 	StreamLogsBufferSize int
-	SyncChecker          sync.Checker
->>>>>>> 97320a0a
 	Server               *grpc.Server
 	BeaconMonitoringPort int
 	PeersFetcher         p2p.PeersProvider
@@ -130,16 +126,6 @@
 	}, nil
 }
 
-<<<<<<< HEAD
-// GetLogsEndpoint
-func (ns *Server) GetLogsEndpoint(_ context.Context, _ *emptypb.Empty) (*pbrpc.LogsEndpointResponse, error) {
-	return &pbrpc.LogsEndpointResponse{
-		BeaconLogsEndpoint: fmt.Sprintf("%s:%d", ns.BeaconMonitoringHost, ns.BeaconMonitoringPort),
-	}, nil
-}
-
-=======
->>>>>>> 97320a0a
 // GetPeer returns the data known about the peer defined by the provided peer id.
 func (ns *Server) GetPeer(_ context.Context, peerReq *ethpb.PeerRequest) (*ethpb.Peer, error) {
 	pid, err := peer.Decode(peerReq.PeerId)
@@ -239,7 +225,7 @@
 }
 
 // StreamBeaconLogs from the beacon node via a gRPC server-side stream.
-func (ns *Server) StreamBeaconLogs(_ *ptypes.Empty, stream pb.Health_StreamBeaconLogsServer) error {
+func (ns *Server) StreamBeaconLogs(_ *emptypb.Empty, stream pb.Health_StreamBeaconLogsServer) error {
 	ch := make(chan []byte, ns.StreamLogsBufferSize)
 	defer close(ch)
 	sub := ns.LogsStreamer.LogsFeed().Subscribe(ch)
