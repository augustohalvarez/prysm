// Package flags defines beacon-node specific runtime flags for
// setting important values such as ports, eth1 endpoints, and more.
package flags

import (
	"github.com/prysmaticlabs/prysm/shared/params"
	"github.com/urfave/cli/v2"
)

var (
	// Network-related flags.

	// HTTPWeb3ProviderFlag provides an HTTP access endpoint to an ETH 1.0 RPC.
	HTTPWeb3ProviderFlag = &cli.StringFlag{
		Name:  "http-web3provider",
		Usage: "A mainchain web3 provider string http endpoint",
		Value: "",
	}
	// DepositContractFlag defines a flag for the deposit contract address.
	DepositContractFlag = &cli.StringFlag{
		Name:  "deposit-contract",
		Usage: "Deposit contract address. Beacon chain node will listen logs coming from the deposit contract to determine when validator is eligible to participate.",
		Value: params.BeaconNetworkConfig().DepositContractAddress,
	}
	// MonitoringPortFlag defines the http port used to serve prometheus metrics.
	MonitoringPortFlag = &cli.IntFlag{
		Name:  "monitoring-port",
		Usage: "Port used to listening and respond metrics for prometheus.",
		Value: 8080,
	}
	// RPCHost defines the host on which the RPC server should listen.
	RPCHost = &cli.StringFlag{
		Name:  "rpc-host",
		Usage: "Host on which the RPC server should listen",
		Value: "127.0.0.1",
	}
	// RPCPort defines a beacon node RPC port to open.
	RPCPort = &cli.IntFlag{
		Name:  "rpc-port",
		Usage: "RPC port exposed by a beacon node",
		Value: 4000,
	}
<<<<<<< HEAD
=======
	// MonitoringPortFlag defines the http port used to serve prometheus metrics.
	MonitoringPortFlag = &cli.IntFlag{
		Name:  "monitoring-port",
		Usage: "Port used to listening and respond metrics for prometheus.",
		Value: 8080,
	}
	// CertFlag defines a flag for the node's TLS certificate.
	CertFlag = &cli.StringFlag{
		Name:  "tls-cert",
		Usage: "Certificate for secure gRPC. Pass this and the tls-key flag in order to use gRPC securely.",
	}
	// KeyFlag defines a flag for the node's TLS key.
	KeyFlag = &cli.StringFlag{
		Name:  "tls-key",
		Usage: "Key for secure gRPC. Pass this and the tls-cert flag in order to use gRPC securely.",
	}
	// DisableGRPCGateway for JSON-HTTP requests to the beacon node.
	DisableGRPCGateway = &cli.BoolFlag{
		Name:  "disable-grpc-gateway",
		Usage: "Disable the gRPC gateway for JSON-HTTP requests",
	}
	// GRPCGatewayHost specifies a gRPC gateway host for Prysm.
	GRPCGatewayHost = &cli.StringFlag{
		Name:  "grpc-gateway-host",
		Usage: "The host on which the gateway server runs on",
		Value: "127.0.0.1",
	}
	// GRPCGatewayPort enables a gRPC gateway to be exposed for Prysm.
	GRPCGatewayPort = &cli.IntFlag{
		Name:  "grpc-gateway-port",
		Usage: "Enable gRPC gateway for JSON requests",
		Value: 3500,
	}
	// GPRCGatewayCorsDomain serves preflight requests when serving gRPC JSON gateway.
	GPRCGatewayCorsDomain = &cli.StringFlag{
		Name: "grpc-gateway-corsdomain",
		Usage: "Comma separated list of domains from which to accept cross origin requests " +
			"(browser enforced). This flag has no effect if not used with --grpc-gateway-port.",
		Value: "http://localhost:4200,http://localhost:7500,http://127.0.0.1:4200,http://127.0.0.1:7500,http://0.0.0.0:4200,http://0.0.0.0:7500",
	}
	// MinSyncPeers specifies the required number of successful peer handshakes in order
	// to start syncing with external peers.
	MinSyncPeers = &cli.IntFlag{
		Name:  "min-sync-peers",
		Usage: "The required number of valid peers to connect with before syncing.",
		Value: 3,
	}
>>>>>>> 57fe012b
	// ContractDeploymentBlock is the block in which the eth1 deposit contract was deployed.
	ContractDeploymentBlock = &cli.IntFlag{
		Name:  "contract-deployment-block",
		Usage: "The eth1 block in which the deposit contract was deployed.",
		Value: 11184524,
	}

	// Beacon node management flags.

	// SetGCPercent is the percentage of current live allocations at which the garbage collector is to run.
	SetGCPercent = &cli.IntFlag{
		Name:  "gc-percent",
		Usage: "The percentage of freshly allocated data to live data on which the gc will be run again.",
		Value: 100,
	}
	// HeadSync starts the beacon node from the previously saved head state and syncs from there.
	HeadSync = &cli.BoolFlag{
		Name:  "head-sync",
		Usage: "Starts the beacon node with the previously saved head state instead of finalized state.",
	}
	// SlotsPerArchivedPoint specifies the number of slots between the archived points, to save beacon state in the cold
	// section of DB.
	SlotsPerArchivedPoint = &cli.IntFlag{
		Name:  "slots-per-archive-point",
		Usage: "The slot durations of when an archived state gets saved in the DB.",
		Value: 2048,
	}
	// WeakSubjectivityCheckpt defines the weak subjectivity checkpoint the node must sync through to defend against long range attacks.
	WeakSubjectivityCheckpt = &cli.StringFlag{
		Name: "weak-subjectivity-checkpoint",
		Usage: "Input in `block_root:epoch_number` format. This guarantee that syncing leads to the given Weak Subjectivity Checkpoint being in the canonical chain. " +
			"If such a sync is not possible, the node will treat it a critical and irrecoverable failure",
		Value: "",
	}
	// DisableSync disables a node from syncing at start-up. Instead the node enters regular sync
	// immediately.
	DisableSync = &cli.BoolFlag{
		Name:  "disable-sync",
		Usage: "Starts the beacon node without entering initial sync and instead exits to regular sync immediately.",
	}
	// HistoricalSlasherNode is a set of beacon node flags required for performing historical detection with a slasher.
	HistoricalSlasherNode = &cli.BoolFlag{
		Name:  "historical-slasher-node",
		Usage: "Enables required flags for serving historical data to a slasher client. Results in additional storage usage",
	}
	// ChainID defines a flag to set the chain id. If none is set, it derives this value from NetworkConfig
	ChainID = &cli.Uint64Flag{
		Name:  "chain-id",
		Usage: "Sets the chain id of the beacon chain.",
	}
	// NetworkID defines a flag to set the network id. If none is set, it derives this value from NetworkConfig
	NetworkID = &cli.Uint64Flag{
		Name:  "network-id",
		Usage: "Sets the network id of the beacon chain.",
	}

	// Backup flags.

	// EnableBackupWebhookFlag for users to trigger db backups via an HTTP webhook.
	EnableBackupWebhookFlag = &cli.BoolFlag{
		Name:  "enable-db-backup-webhook",
		Usage: "Serve HTTP handler to initiate database backups. The handler is served on the monitoring port at path /db/backup.",
	}
	// BackupWebhookOutputDir to customize the output directory for db backups.
	BackupWebhookOutputDir = &cli.StringFlag{
		Name:  "db-backup-output-dir",
		Usage: "Output directory for db backups",
	}
)<|MERGE_RESOLUTION|>--- conflicted
+++ resolved
@@ -40,56 +40,6 @@
 		Usage: "RPC port exposed by a beacon node",
 		Value: 4000,
 	}
-<<<<<<< HEAD
-=======
-	// MonitoringPortFlag defines the http port used to serve prometheus metrics.
-	MonitoringPortFlag = &cli.IntFlag{
-		Name:  "monitoring-port",
-		Usage: "Port used to listening and respond metrics for prometheus.",
-		Value: 8080,
-	}
-	// CertFlag defines a flag for the node's TLS certificate.
-	CertFlag = &cli.StringFlag{
-		Name:  "tls-cert",
-		Usage: "Certificate for secure gRPC. Pass this and the tls-key flag in order to use gRPC securely.",
-	}
-	// KeyFlag defines a flag for the node's TLS key.
-	KeyFlag = &cli.StringFlag{
-		Name:  "tls-key",
-		Usage: "Key for secure gRPC. Pass this and the tls-cert flag in order to use gRPC securely.",
-	}
-	// DisableGRPCGateway for JSON-HTTP requests to the beacon node.
-	DisableGRPCGateway = &cli.BoolFlag{
-		Name:  "disable-grpc-gateway",
-		Usage: "Disable the gRPC gateway for JSON-HTTP requests",
-	}
-	// GRPCGatewayHost specifies a gRPC gateway host for Prysm.
-	GRPCGatewayHost = &cli.StringFlag{
-		Name:  "grpc-gateway-host",
-		Usage: "The host on which the gateway server runs on",
-		Value: "127.0.0.1",
-	}
-	// GRPCGatewayPort enables a gRPC gateway to be exposed for Prysm.
-	GRPCGatewayPort = &cli.IntFlag{
-		Name:  "grpc-gateway-port",
-		Usage: "Enable gRPC gateway for JSON requests",
-		Value: 3500,
-	}
-	// GPRCGatewayCorsDomain serves preflight requests when serving gRPC JSON gateway.
-	GPRCGatewayCorsDomain = &cli.StringFlag{
-		Name: "grpc-gateway-corsdomain",
-		Usage: "Comma separated list of domains from which to accept cross origin requests " +
-			"(browser enforced). This flag has no effect if not used with --grpc-gateway-port.",
-		Value: "http://localhost:4200,http://localhost:7500,http://127.0.0.1:4200,http://127.0.0.1:7500,http://0.0.0.0:4200,http://0.0.0.0:7500",
-	}
-	// MinSyncPeers specifies the required number of successful peer handshakes in order
-	// to start syncing with external peers.
-	MinSyncPeers = &cli.IntFlag{
-		Name:  "min-sync-peers",
-		Usage: "The required number of valid peers to connect with before syncing.",
-		Value: 3,
-	}
->>>>>>> 57fe012b
 	// ContractDeploymentBlock is the block in which the eth1 deposit contract was deployed.
 	ContractDeploymentBlock = &cli.IntFlag{
 		Name:  "contract-deployment-block",
