--- conflicted
+++ resolved
@@ -118,11 +118,7 @@
 				&ethpb.Attestation{AggregationBits: bitfield.NewBitlist(64)},
 				&ethpb.Attestation{},
 			},
-<<<<<<< HEAD
-			wantedErr: "bitlist cannot be nil or empty",
-=======
 			wantedErr: aggregation.ErrBitsDifferentLen.Error(),
->>>>>>> 6d36c3f5
 		},
 		{
 			name: "first bitlist is empty",
@@ -137,11 +133,7 @@
 				&ethpb.Attestation{AggregationBits: bitfield.NewBitlist(64)},
 				&ethpb.Attestation{AggregationBits: bitfield.Bitlist{}},
 			},
-<<<<<<< HEAD
-			wantedErr: "bitlist cannot be nil or empty",
-=======
 			wantedErr: aggregation.ErrBitsDifferentLen.Error(),
->>>>>>> 6d36c3f5
 		},
 		{
 			name: "bitlists of non equal length",
@@ -151,11 +143,7 @@
 				&ethpb.Attestation{AggregationBits: bitfield.NewBitlist(63)},
 				&ethpb.Attestation{AggregationBits: bitfield.NewBitlist(64)},
 			},
-<<<<<<< HEAD
-			wantedErr: "bitlists of different length",
-=======
 			wantedErr: aggregation.ErrBitsDifferentLen.Error(),
->>>>>>> 6d36c3f5
 		},
 		{
 			name: "valid bitlists",
