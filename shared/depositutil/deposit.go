// Package depositutil contains useful functions for dealing
// with eth2 deposit inputs.
package depositutil

import (
	"github.com/ethereum/go-ethereum/core/types"
	"github.com/pkg/errors"
	ethpb "github.com/prysmaticlabs/ethereumapis/eth/v1alpha1"
	"github.com/prysmaticlabs/prysm/beacon-chain/core/helpers"
	"github.com/prysmaticlabs/prysm/beacon-chain/state"
	contract "github.com/prysmaticlabs/prysm/contracts/deposit-contract"
	p2ppb "github.com/prysmaticlabs/prysm/proto/beacon/p2p/v1"
	"github.com/prysmaticlabs/prysm/shared/bls"
	"github.com/prysmaticlabs/prysm/shared/featureconfig"
	"github.com/prysmaticlabs/prysm/shared/hashutil"
	"github.com/prysmaticlabs/prysm/shared/params"
)

// DepositInput for a given key. This input data can be used to when making a
// validator deposit. The input data includes a proof of possession field
// signed by the deposit key.
//
// Spec details about general deposit workflow:
//   To submit a deposit:
//
//   - Pack the validator's initialization parameters into deposit_data, a Deposit_Data SSZ object.
//   - Let amount be the amount in Gwei to be deposited by the validator where MIN_DEPOSIT_AMOUNT <= amount <= MAX_EFFECTIVE_BALANCE.
//   - Set deposit_data.amount = amount.
//   - Let signature be the result of bls_sign of the signing_root(deposit_data) with domain=compute_domain(DOMAIN_DEPOSIT). (Deposits are valid regardless of fork version, compute_domain will default to zeroes there).
//   - Send a transaction on the Ethereum 1.0 chain to DEPOSIT_CONTRACT_ADDRESS executing def deposit(pubkey: bytes[48], withdrawal_credentials: bytes[32], signature: bytes[96]) along with a deposit of amount Gwei.
//
// See: https://github.com/ethereum/eth2.0-specs/blob/master/specs/validator/0_beacon-chain-validator.md#submit-deposit
<<<<<<< HEAD
func DepositInput(depositKey, withdrawalKey bls.SecretKey, amountInGwei uint64) (*ethpb.DepositData, [32]byte, error) {
	di := &ethpb.DepositData{
=======
func DepositInput(depositKey, withdrawalKey bls.SecretKey, amountInGwei uint64) (*ethpb.Deposit_Data, [32]byte, error) {
	depositMessage := &p2ppb.DepositMessage{
>>>>>>> dc49e735
		PublicKey:             depositKey.PublicKey().Marshal(),
		WithdrawalCredentials: WithdrawalCredentialsHash(withdrawalKey),
		Amount:                amountInGwei,
	}

	sr, err := depositMessage.HashTreeRoot()
	if err != nil {
		return nil, [32]byte{}, err
	}

	domain, err := helpers.ComputeDomain(
		params.BeaconConfig().DomainDeposit,
		nil, /*forkVersion*/
		nil, /*genesisValidatorsRoot*/
	)
	if err != nil {
		return nil, [32]byte{}, err
	}
	root, err := (&p2ppb.SigningData{ObjectRoot: sr[:], Domain: domain}).HashTreeRoot()
	if err != nil {
		return nil, [32]byte{}, err
	}
	di := &ethpb.Deposit_Data{
		PublicKey:             depositMessage.PublicKey,
		WithdrawalCredentials: depositMessage.WithdrawalCredentials,
		Amount:                depositMessage.Amount,
		Signature:             depositKey.Sign(root[:]).Marshal(),
	}

	dr, err := di.HashTreeRoot()
	if err != nil {
		return nil, [32]byte{}, err
	}

	return di, dr, nil
}

// WithdrawalCredentialsHash forms a 32 byte hash of the withdrawal public
// address.
//
// The specification is as follows:
//   withdrawal_credentials[:1] == BLS_WITHDRAWAL_PREFIX_BYTE
//   withdrawal_credentials[1:] == hash(withdrawal_pubkey)[1:]
// where withdrawal_credentials is of type bytes32.
func WithdrawalCredentialsHash(withdrawalKey bls.SecretKey) []byte {
	h := hashutil.Hash(withdrawalKey.PublicKey().Marshal())
	return append([]byte{params.BeaconConfig().BLSWithdrawalPrefixByte}, h[1:]...)[:32]
}

// VerifyDepositSignature verifies the correctness of Eth1 deposit BLS signature
func VerifyDepositSignature(dd *ethpb.DepositData, domain []byte) error {
	if featureconfig.Get().SkipBLSVerify {
		return nil
	}
	ddCopy := state.CopyDepositData(dd)
	publicKey, err := bls.PublicKeyFromBytes(ddCopy.PublicKey)
	if err != nil {
		return errors.Wrap(err, "could not convert bytes to public key")
	}
	sig, err := bls.SignatureFromBytes(ddCopy.Signature)
	if err != nil {
		return errors.Wrap(err, "could not convert bytes to signature")
	}
	di := &p2ppb.DepositMessage{
		PublicKey:             ddCopy.PublicKey,
		WithdrawalCredentials: ddCopy.WithdrawalCredentials,
		Amount:                ddCopy.Amount,
	}
	root, err := di.HashTreeRoot()
	if err != nil {
		return errors.Wrap(err, "could not get signing root")
	}
	signingData := &p2ppb.SigningData{
		ObjectRoot: root[:],
		Domain:     domain,
	}
	ctrRoot, err := signingData.HashTreeRoot()
	if err != nil {
		return errors.Wrap(err, "could not get container root")
	}
	if !sig.Verify(publicKey, ctrRoot[:]) {
		return helpers.ErrSigFailedToVerify
	}
	return nil
}

// GenerateDepositTransaction uses the provided validating key and withdrawal key to
// create a transaction object for the deposit contract.
func GenerateDepositTransaction(validatingKey, withdrawalKey bls.SecretKey) (*types.Transaction, *ethpb.DepositData, error) {
	depositData, depositRoot, err := DepositInput(
		validatingKey, withdrawalKey, params.BeaconConfig().MaxEffectiveBalance,
	)
	if err != nil {
		return nil, nil, errors.Wrap(err, "could not generate deposit input")
	}
	testAcc, err := contract.Setup()
	if err != nil {
		return nil, nil, errors.Wrap(err, "could not load deposit contract")
	}
	testAcc.TxOpts.GasLimit = 1000000

	tx, err := testAcc.Contract.Deposit(
		testAcc.TxOpts,
		depositData.PublicKey,
		depositData.WithdrawalCredentials,
		depositData.Signature,
		depositRoot,
	)
	if err != nil {
		return nil, nil, err
	}
	return tx, depositData, nil
}<|MERGE_RESOLUTION|>--- conflicted
+++ resolved
@@ -30,13 +30,8 @@
 //   - Send a transaction on the Ethereum 1.0 chain to DEPOSIT_CONTRACT_ADDRESS executing def deposit(pubkey: bytes[48], withdrawal_credentials: bytes[32], signature: bytes[96]) along with a deposit of amount Gwei.
 //
 // See: https://github.com/ethereum/eth2.0-specs/blob/master/specs/validator/0_beacon-chain-validator.md#submit-deposit
-<<<<<<< HEAD
 func DepositInput(depositKey, withdrawalKey bls.SecretKey, amountInGwei uint64) (*ethpb.DepositData, [32]byte, error) {
-	di := &ethpb.DepositData{
-=======
-func DepositInput(depositKey, withdrawalKey bls.SecretKey, amountInGwei uint64) (*ethpb.Deposit_Data, [32]byte, error) {
 	depositMessage := &p2ppb.DepositMessage{
->>>>>>> dc49e735
 		PublicKey:             depositKey.PublicKey().Marshal(),
 		WithdrawalCredentials: WithdrawalCredentialsHash(withdrawalKey),
 		Amount:                amountInGwei,
@@ -59,7 +54,7 @@
 	if err != nil {
 		return nil, [32]byte{}, err
 	}
-	di := &ethpb.Deposit_Data{
+	di := &ethpb.DepositData{
 		PublicKey:             depositMessage.PublicKey,
 		WithdrawalCredentials: depositMessage.WithdrawalCredentials,
 		Amount:                depositMessage.Amount,
